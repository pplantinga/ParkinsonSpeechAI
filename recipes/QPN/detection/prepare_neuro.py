--- conflicted
+++ resolved
@@ -1,4 +1,3 @@
-import torch
 import json
 import os
 import glob
@@ -6,13 +5,8 @@
 import openpyxl
 
 
-<<<<<<< HEAD
-def prepare_neuro(data_folder, train_annotation, valid_annotation, test_annotation,
-                  keep_short_recordings, chunk_length=30):
-=======
 def prepare_neuro(data_folder, train_annotation, test_annotation, valid_annotation,
                   remove_keys):
->>>>>>> 10e5b0a1
     try:
         os.listdir(data_folder)
     except:
@@ -21,15 +15,9 @@
 
     path_type_dict = get_path_type_dicts(data_folder)
 
-<<<<<<< HEAD
-    create_json(train_annotation, path_type_dict["train"], keep_short_recordings, chunk_length)
-    create_json(valid_annotation, path_type_dict["valid"], keep_short_recordings, chunk_length)
-    create_json(test_annotation, path_type_dict["test"], keep_short_recordings, chunk_length)
-=======
     create_json(train_annotation, path_type_dict["train"], remove_keys)
     create_json(test_annotation, path_type_dict["test"], remove_keys)
     create_json(valid_annotation, path_type_dict["valid"], remove_keys)
->>>>>>> 10e5b0a1
 
 
 def get_path_type_dicts(data_folder):
@@ -92,14 +80,7 @@
             age = 0
 
         # Check if the patient ID is in the recordings, if it is add to dict
-<<<<<<< HEAD
-        if patient_id is not None and patient_id.rstrip() in pids:
-            print(batch)
-            print(patient_id)
-            print(patient_gender)
-=======
         if pid is not None and pid.rstrip() in pids:
->>>>>>> 10e5b0a1
 
             # rstrip() everything
             ptype = ptype.rstrip()
@@ -112,10 +93,7 @@
             elif ptype == "PD" or ptype == "patient":
                 ptype = "PD"
             else:
-<<<<<<< HEAD
-=======
                 print(f"Unknown key found: {ptype}")
->>>>>>> 10e5b0a1
                 continue
 
             # Refactor language
@@ -149,13 +127,10 @@
 
     return updated_dict
 
-<<<<<<< HEAD
-def create_json(json_file, path_type_dict, keep_short_recordings, chunk_length):
-=======
 
 def create_json(json_file, path_type_dict, remove_keys):
->>>>>>> 10e5b0a1
     json_dict = {}
+    
     for audiofile in path_type_dict.keys():
         # Get info dict
         info_dict = path_type_dict[audiofile].copy()
@@ -165,21 +140,7 @@
 
         # Remove 'l1' files as they are duplicates
         if 'l1' in audiofile:
-<<<<<<< HEAD
-            continue
-
-        # Keep/remove short recordings from the data (repeats/vowels)
-        if not keep_short_recordings:
-            if 'repeat' in audiofile:
-                continue
-            if 'a1' in audiofile or 'a2' in audiofile or 'a3' in audiofile or 'a4' in audiofile:
-                continue
-
-        # Get PD or HC
-        patient_type = path_type_dict[audiofile][0]
-=======
             skip = True
->>>>>>> 10e5b0a1
 
         # Get uttid
         uttid = audiofile.split("/")[-1].split(".")[0] + "_" + audiofile.split("/")[-2]
@@ -210,28 +171,15 @@
             if value in remove_keys:
                 skip = True
 
-<<<<<<< HEAD
-        # Create slow voice features
-        audio, fs = torchaudio.load(audiofile)
-
-        # Create entry or entries for this utterance
-        base_dict = {
-=======
         # Create entry for this utterance
         if skip and ("train" in audiofile or "valid" in audiofile):
             continue
 
         json_dict[uttid] = {
->>>>>>> 10e5b0a1
             "wav": audiofile,
             "duration": duration,
             "info_dict": info_dict,
         }
-        if duration < chunk_length:
-            json_dict[uttid] = {**base_dict, "start": 0}
-        else:
-            for i in range(int(duration // chunk_length)):
-                json_dict[f"{uttid}_{i}"] = {**base_dict, "start": i * chunk_length}
 
     # Writing the dictionary to the json file
     with open(json_file, mode="w") as json_f:
