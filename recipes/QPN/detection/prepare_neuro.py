import json
import os
import torchaudio
import openpyxl


<<<<<<< HEAD
def prepare_neuro(data_folder, train_annotation, test_annotation, valid_annotation,
=======
def prepare_neuro(data_folder, train_annotation, test_annotation_en, test_annotation_fr, valid_annotation,
>>>>>>> ee29b075
                  remove_repeats):
    try:
        os.listdir(data_folder)
    except:
        print("Data folder not found")
        return

    path_type_dict = get_path_type_dicts(data_folder)

    create_json(train_annotation, path_type_dict["train"], remove_repeats)
<<<<<<< HEAD
    create_json(test_annotation, path_type_dict["test"], remove_repeats)
=======
    create_json(test_annotation_en, path_type_dict["test_en"], remove_repeats)
    create_json(test_annotation_fr, path_type_dict["test_fr"], remove_repeats)
>>>>>>> ee29b075
    create_json(valid_annotation, path_type_dict["valid"], remove_repeats)


def get_path_type_dicts(data_folder):
    """
    Function that extracts the patient_type and the path for each recording.
    Takes data_folder path, returns dicts with path:patient_type for each set.

    :param data_folder: string
    :return: dicts
    """

    datasets = os.listdir(data_folder)
    batch1_excel_path = os.path.join(data_folder, "QPN_Batch1.xlsx")
    batch2_excel_path = os.path.join(data_folder, "QPN_Batch2.xlsx")
    path_type_dict = {}

    # Load the Excel files
    batch1_workbook = openpyxl.load_workbook(batch1_excel_path)
    batch1_sheet = batch1_workbook.active
    batch2_workbook = openpyxl.load_workbook(batch2_excel_path)
    batch2_sheet = batch2_workbook['Demographic']

    for dataset in datasets:
        dataset_path = os.path.join(data_folder, dataset)

        # Skip files
        if os.path.isfile(dataset_path):
            continue
        if dataset == "noise" or dataset == "rir":
            continue

        batch1_data_path = os.path.join(dataset_path, "Batch1")
        batch2_data_path = os.path.join(dataset_path, "Batch2")

        batch1_files = get_file_paths(batch1_data_path)
        batch2_files = get_file_paths(batch2_data_path)

        batch1_patients = get_patient_traits(batch1_files, batch1_sheet, "Batch1")
        batch2_patients = get_patient_traits(batch2_files, batch2_sheet, "Batch2")

        path_type_dict[dataset] = batch1_patients | batch2_patients

    return path_type_dict


def get_file_paths(path):
    files = os.listdir(path)
    file_paths = []
    for file in files:
        file_path = os.path.join(path, file)
        file_paths.append(file_path)

    return file_paths


def get_patient_traits(files, sheet, batch):
    pids = [path.split("/")[-1].split("_")[1] for path in files]
    patients = {}

    for row in range(2, sheet.max_row + 1):  # Start from row 2 to skip the header
        pid = sheet.cell(row=row, column=1).value
        ptype = sheet.cell(row=row, column=2).value
        gender = sheet.cell(row=row, column=3).value
        l1 = sheet.cell(row=row, column=4).value
        updrs = sheet.cell(row=row, column=5).value

        if batch == "Batch1":
            age = sheet.cell(row=row, column=6).value
        else:
            age = 0

        # Check if the patient ID is in the recordings, if it is add to dict
        if pid is not None and pid.rstrip() in pids:

            # rstrip() everything
            ptype = ptype.rstrip()
            gender = gender.rstrip()
            l1 = l1.rstrip()
<<<<<<< HEAD
=======
            updrs = updrs.rstrip()
>>>>>>> ee29b075

            # Refactor patient type
            if ptype == "CTRL" or ptype == "control":
                ptype = "HC"
            elif ptype == "PD" or ptype == "patient":
                ptype = "PD"
            else:
                print(f"Unknown key found: {ptype}")
                continue

            # Refactor language
            if l1 == "FR":
                l1 = "French"
            elif l1 == "EN":
                l1 = "English"
            else:
                l1 = "Other"

            # TODO Convert UPDRS score to category, waiting for answer from Jen-Kai on B1 scores


            # Save to dict
            patient_traits = {
                "ptype": ptype,
                "gender": gender,
                "age": age,
                "l1": l1,
                "updrs": updrs,
            }
            patients[pid] = patient_traits

    # Change pids to paths
    updated_dict = {}
    for pid in patients:
        for path in files:
            if pid in path:
                updated_dict[path] = patients[pid]

    return updated_dict


def create_json(json_file, path_type_dict, remove_repeats):
    json_dict = {}
    
    for audiofile in path_type_dict.keys():

        # Remove 'l1' files as they are duplicates
        if 'l1' in audiofile:
            continue

        # Keep/remove short recordings from the data (repeats/vowels)
        if remove_repeats:
            if 'repeat' in audiofile:
                continue
            if 'a1' in audiofile or 'a2' in audiofile or 'a3' in audiofile or 'a4' in audiofile:
                continue

        # Get uttid
        uttid = audiofile.split("/")[-1].split(".")[0] + "_" + audiofile.split("/")[-2]

        # Get duration
        audioinfo = torchaudio.info(audiofile)
        duration = audioinfo.num_frames / audioinfo.sample_rate

        # Get test type
        test = ""

        if 'repeat' in audiofile:
            test = "repeat"
        if 'a1' in audiofile or 'a2' in audiofile or 'a3' in audiofile or 'a4' in audiofile:
            test = "vowel_repeat"
        if 'recall' in audiofile:
            test = "recall"
        if 'read' in audiofile:
            test = "read_text"
        if 'dpt' in audiofile:
            test = "dpt"
        if 'hbd' in audiofile:
            test = "hbd"
        if test == "":
            test = "unk"
            print(f"Unknown test found, {audiofile}")

        # Get patient traits and add test to it
        info_dict = path_type_dict[audiofile].copy()
        info_dict["test"] = test

        # Create entry for this utterance
        json_dict[uttid] = {
            "wav": audiofile,
            "duration": duration,
            "info_dict": info_dict,
        }

    # Writing the dictionary to the json file
    with open(json_file, mode="w") as json_f:
        json.dump(json_dict, json_f, indent=2)<|MERGE_RESOLUTION|>--- conflicted
+++ resolved
@@ -4,12 +4,8 @@
 import openpyxl
 
 
-<<<<<<< HEAD
 def prepare_neuro(data_folder, train_annotation, test_annotation, valid_annotation,
-=======
-def prepare_neuro(data_folder, train_annotation, test_annotation_en, test_annotation_fr, valid_annotation,
->>>>>>> ee29b075
-                  remove_repeats):
+                  remove_repeats, remove_keys):
     try:
         os.listdir(data_folder)
     except:
@@ -18,14 +14,9 @@
 
     path_type_dict = get_path_type_dicts(data_folder)
 
-    create_json(train_annotation, path_type_dict["train"], remove_repeats)
-<<<<<<< HEAD
-    create_json(test_annotation, path_type_dict["test"], remove_repeats)
-=======
-    create_json(test_annotation_en, path_type_dict["test_en"], remove_repeats)
-    create_json(test_annotation_fr, path_type_dict["test_fr"], remove_repeats)
->>>>>>> ee29b075
-    create_json(valid_annotation, path_type_dict["valid"], remove_repeats)
+    create_json(train_annotation, path_type_dict["train"], remove_repeats, remove_keys)
+    create_json(test_annotation, path_type_dict["test"], remove_repeats, remove_keys)
+    create_json(valid_annotation, path_type_dict["valid"], remove_repeats, remove_keys)
 
 
 def get_path_type_dicts(data_folder):
@@ -104,10 +95,6 @@
             ptype = ptype.rstrip()
             gender = gender.rstrip()
             l1 = l1.rstrip()
-<<<<<<< HEAD
-=======
-            updrs = updrs.rstrip()
->>>>>>> ee29b075
 
             # Refactor patient type
             if ptype == "CTRL" or ptype == "control":
@@ -149,7 +136,7 @@
     return updated_dict
 
 
-def create_json(json_file, path_type_dict, remove_repeats):
+def create_json(json_file, path_type_dict, remove_repeats, remove_keys):
     json_dict = {}
     
     for audiofile in path_type_dict.keys():
@@ -195,6 +182,11 @@
         info_dict = path_type_dict[audiofile].copy()
         info_dict["test"] = test
 
+        # Remove keys
+        for key in info_dict.keys():
+            if key in remove_keys and "test" not in audiofile:
+                continue
+
         # Create entry for this utterance
         json_dict[uttid] = {
             "wav": audiofile,
